using System;
using System.Collections.Generic;
using System.Linq;
using System.Text;
using System.Threading.Tasks;
using System.Reflection;
using Newtonsoft.Json;
using Newtonsoft.Json.Linq;
using System.Text.RegularExpressions;
using System.Net;
using System.Runtime.CompilerServices;
using System.Diagnostics.Contracts;
using System.Xml.Linq;

namespace CodeFirstWebFramework {
	/// <summary>
	/// Attribute to define field display in forms
	/// </summary>
	[AttributeUsage(AttributeTargets.Field | AttributeTargets.Property)]
	public class FieldAttribute : Attribute {

		/// <summary>
		/// Constructor
		/// </summary>
		public FieldAttribute() {
		}

		/// <summary>
		/// Constructor
		/// </summary>
		/// <param name="args">Pairs of name, value, passed direct into Options (so must be javascript style starting with lower case letter)</param>
		public FieldAttribute(params object[] args) {
			Utils.Check(args.Length % 2 == 0, "Field arguments must be in pairs");
			for (int i = 0; i < args.Length; i += 2) {
				string name = args[i] as string;
				Utils.Check(!string.IsNullOrWhiteSpace(name), "Field argument {0} is not a string", i);
				Options[name] = args[i + 1].ToJToken();
			}
		}

		/// <summary>
		/// The javascript options for the field
		/// </summary>
		public JObject Options = new JObject();

		/// <summary>
		/// Name of variable containing field value
		/// </summary>
		public string Data {
			get { return Options.AsString("data"); }
			set { Options["data"] = value; }
		}

		/// <summary>
		/// Pair of types, separated by , - first is read only, second is read-write
		/// </summary>
		public string Types;

		/// <summary>
		/// Type of field - see list in default.js
		/// </summary>
		public string Type {
			get { return Options.AsString("type"); }
			set { Options["type"] = value; }
		}

		/// <summary>
		/// Heading/prompt for field (defaults to Data, un camel cased)
		/// </summary>
		public string Heading {
			get { return Options.AsString("heading"); }
			set { Options["heading"] = value; }
		}

		/// <summary>
		/// Popup hint text (text only)
		/// </summary>
		public string Hint {
			get { return Options.AsString("hint"); }
			set { Options["hint"] = value; }
		}

		/// <summary>
		/// Page number for multi-page forms - leave at 0 for the field to appear on every page
		/// </summary>
		public int Page {
			get { return Options.AsInt("page"); }
			set { Options["page"] = value; }
		}

		/// <summary>
		/// Preamble appears above field in plain Forms (may have html)
		/// </summary>
		public string Preamble {
			get { return Options.AsString("preamble"); }
			set { Options["preamble"] = value; }
		}

		/// <summary>
		/// Postamble appears immediately after field, in the same cell
		/// </summary>
		public string Postamble {
			get { return Options.AsString("postamble"); }
			set { Options["postamble"] = value; }
		}

		/// <summary>
		/// How many columns for field
		/// </summary>
		public int Colspan {
			get { return Options.AsInt("colspan"); }
			set { Options["colspan"] = value; }
		}

		/// <summary>
		/// True if field is to be in the same row as the previous field
		/// </summary>
		public bool SameRow {
			get { return Options.AsBool("sameRow"); }
			set { Options["sameRow"] = value; }
		}

		/// <summary>
		/// Html attributes to add to field
		/// </summary>
		public string Attributes {
			get { return Options.AsString("attributes"); }
			set { Options["attributes"] = value; }
		}

		/// <summary>
		/// Name of field - should be unique within a form. Defaults to same as Data.
		/// </summary>
		public string Name {
			get { return Options.AsString("name"); }
			set { Options["name"] = value; }
		}

		/// <summary>
		/// Set to true to call MethodNameNotify(string fieldName, JObject json) when the field is changed by the user
		/// </summary>
		public bool Notify {
			get { return Options["notify"] == null ? false : Options.AsBool("notify"); }
			set { Options["notify"] = value; }
		}

		/// <summary>
		/// Number of characters to allow in input
		/// </summary>
		public int MaxLength {
			get { return Options.AsInt("maxlength"); }
			set { Options["maxlength"] = value; }
		}

		/// <summary>
		/// Set to false to hide the field (in DataTables) or omit it (in other forms)
		/// </summary>
		public bool Visible {
			get { return Options["visible"] == null ? true : Options.AsBool("visible"); }
			set { Options["visible"] = value; }
		}

		/// <summary>
		/// Class name to apply to field row in plain Forms
		/// </summary>
		public string Class {
			get { return Options.AsString("@class"); }
			set { Options["@class"] = value; }
		}

		/// <summary>
		/// Name of field (allowing for default to Data)
		/// </summary>
		public string FieldName {
			get { return Name ?? Data; }
		}

		/// <summary>
		/// Turn a field into a select or selectInput
		/// </summary>
		/// <param name="values">IEnumerable JObject containing id and value to make the select options</param>
		/// <param name="defaultLabel">Label to use if there is to be an option for "none of the above" (null if there isn't to be such an option)</param>
		/// <param name="defaultValue">Value to use for for "none of the above"</param>
		public FieldAttribute MakeSelectable(IEnumerable<JObject> values, string defaultLabel = null, int defaultValue = 0) {
			if (defaultLabel != null)
				values = (new JObject[] { new JObject().AddRange("id", defaultValue, "value", defaultLabel) }).Concat(values);
			JArray j = new JArray();
			foreach (JObject jo in values)
				j.Add(jo);
			Options["selectOptions"] = j;
			Type = Options.AsBool("readonly") ? "select" : "selectInput";
			return this;
		}

		/// <summary>
		/// Turn an Enum field into a select or selectInput
		/// </summary>
		static public IEnumerable<JObject> SelectValues(Type enumType) {
			foreach (var v in Enum.GetValues(enumType)) {
				JObject j = new JObject {
					["id"] = (int)v,
					["value"] = Enum.GetName(enumType, v).UnCamel()
				};
				yield return j;
			}
		}

		/// <summary>
		/// Turn a field into a select or selectInput
		/// </summary>
		/// <param name="enumType">Enum type for field</param>
		/// <param name="defaultLabel">Label to use if there is to be an option for "none of the above" (null if there isn't to be such an option)</param>
		/// <param name="defaultValue">Value to use for for "none of the above"</param>
		public FieldAttribute MakeSelectable(Type enumType, string defaultLabel = null, int defaultValue = 0) {
			return MakeSelectable(SelectValues(enumType), defaultLabel, defaultValue);
		}

		/// <summary>
		/// SQL Field definition
		/// </summary>
		public Field Field;

		/// <summary>
		/// Create a FieldAttribute for the given field in a class.
		/// </summary>
		/// <param name="db">Database (needed to retrieve default select options)</param>
		/// <param name="field">FieldInfo definition</param>
		/// <param name="readwrite">True if the user can edit the field</param>
		public static FieldAttribute FieldFor(Database db, FieldInfo field, bool readwrite) {
			Field fld = Field.FieldFor(field);
			if (fld == null)
				return null;
			if (readwrite && (field.IsDefined(typeof(ReadOnlyAttribute)) || field.IsDefined(typeof(DoNotStoreAttribute))))
				readwrite = false;
			FieldAttribute f = field.GetCustomAttribute<FieldAttribute>();
			if (f == null) {
				f = new FieldAttribute();
				f.SetField(fld, readwrite);
				ForeignKeyAttribute fk = field.GetCustomAttribute<ForeignKeyAttribute>();
				if (fk != null && fk.FieldName != ForeignKeyAttribute.NoAutoSelect && (ForeignKeyAttribute.AutoSelect || fk.FieldName != null)) {
					Table t = db.TableFor(fk.Table);
					string valueName = fk.FieldName == null ? t.Indexes.Length < 2 ? t.Fields[1].Name :
						t.Indexes[1].Fields.Length < 2 ? t.Indexes[1].Fields[0].Name :
						"CONCAT(" + String.Join(",' ',", t.Indexes[1].Fields.Select(fi => fi.Name)) + ")" :
						fk.FieldName;
					f.MakeSelectable(db.Query("SELECT " + t.PrimaryKey.Name + " AS id, "
						+ valueName + " AS value FROM " + t.Name
						+ " ORDER BY " + valueName));
				}
			} else {
				f.SetField(fld, readwrite);
			}
			return f;
		}

		/// <summary>
		/// Create a FieldAttribute for the given property in a class.
		/// </summary>
		/// <param name="field">Property definition</param>
		/// <param name="readwrite">True if the user can edit the field</param>
		public static FieldAttribute FieldFor(PropertyInfo field, bool readwrite) {
			Field fld = Field.FieldFor(field);
			if (fld == null)
				return null;
			if (readwrite && (field.IsDefined(typeof(ReadOnlyAttribute)) || field.IsDefined(typeof(DoNotStoreAttribute))))
				readwrite = false;
			FieldAttribute f = field.GetCustomAttribute<FieldAttribute>() ?? new FieldAttribute();
			f.SetField(fld, readwrite);
			return f;
		}

		void SetField(Field fld, bool readwrite) {
			Field = fld;
			if (Data == null)
				Data = fld.Name;
			Options["readonly"] = !readwrite;
			if (Type == null) {
				if (Types != null) {
					string[] t = Types.Split(',');
					if (readwrite) {
						if (t.Length > 1)
							Type = t[1];
					} else
						Type = t[0];
				}
				if (string.IsNullOrEmpty(Type)) {
					switch (fld.Type.Name) {
						case "Int64":
						case "Int32":
							Type = readwrite ? "intInput" : "int";
							break;
						case "Decimal":
							Type = readwrite ? "decimalInput" : "decimal";
							break;
						case "Double":
							Type = readwrite ? "doubleInput" : "double";
							break;
						case "Boolean":
							Type = readwrite ? "checkboxInput" : "checkbox";
							break;
						case "DateTime":
							Type = readwrite ? "dateInput" : "date";
							break;
						default:
							if (fld.Type.IsEnum) {
								MakeSelectable(fld.Type);
								break;
							}
							Type = fld.Length == 0 ?
								readwrite ? "textAreaInput" : "textArea" :
								readwrite ? "textInput" : "string";
							break;
					}
				}
			}
			if (Type == "textInput" && MaxLength == 0 && fld.Length > 0)
				MaxLength = (int)Math.Floor(fld.Length);
		}
	}

	/// <summary>
	/// Indicate a field or class is writeable by default, even if it is not part of a Table
	/// </summary>
	[AttributeUsage(AttributeTargets.Class | AttributeTargets.Field | AttributeTargets.Property)]
	public class WriteableAttribute : Attribute {
	}

	/// <summary>
	/// Indicate a field or class is readonly by default, even if it is part of a Table
	/// </summary>
	[AttributeUsage(AttributeTargets.Field | AttributeTargets.Property)]
	public class ReadOnlyAttribute : Attribute {
	}

	/// <summary>
	/// Base class for all supported forms
	/// </summary>
	public abstract class BaseForm {

		/// <summary>
		/// Constructor
		/// </summary>
		public BaseForm(AppModule module) {
			Module = module;
			Options = new JObject();
		}

		/// <summary>
		/// Form data passed to javascript.
		/// </summary>
		public object Data {
			get { return Options["data"]; }
			set { Options["data"] = value.ToJToken(); }
		}

		/// <summary>
		/// Set to true to call MethodNameAutoSave(JObject json) when any field is changed by the user
		/// </summary>
		public bool AutoSave {
			get { return Options["autosave"] == null ? false : Options.AsBool("autosave"); }
			set { Options["autosave"] = value; }
		}

		/// <summary>
		/// Set to true to cache all changes when any field is changed by the user, and offer to restore them
		/// if they revisit the form with the same url and query string
		/// </summary>
		public bool CacheChanges {
			get { return Options["cacheChanges"] == null ? false : Options.AsBool("cacheChanges"); }
			set { Options["cacheChanges"] = value; }
		}

		/// <summary>
		/// Module creating the form
		/// </summary>
		public AppModule Module;

		/// <summary>
		/// Form options passed to javascript.
		/// </summary>
		public JObject Options;

		static Regex _sanitise = new Regex("< */script", RegexOptions.IgnoreCase | RegexOptions.Compiled);

		/// <summary>
		/// Options as safe json (for direct inclusion in javascript)
		/// </summary>
		public string SafeOptions {
			get { return _sanitise.Replace(Options.ToString(), @"<\/script"); }
		}

		/// <summary>
		/// Build the form html from a template. By default it uses /modulename/methodname.tmpl, but, if that doesn't
		/// exist, it uses the default template for the form (e.g. /datatable.tmpl).
		/// </summary>
		public abstract void Show();

		/// <summary>
		/// Build the form html from a template. By default it uses /modulename/methodname.tmpl, but, if that doesn't
		/// exist, it uses the default template for the form /formType.tmpl.
		/// </summary>
		protected void Show(string formType) {
			string filename = System.IO.Path.Combine(Module.Module, Module.Method).ToLower();
			if (!Module.FileInfo(filename + ".tmpl").Exists)
				filename = formType.ToLower();
			Module.Form = this;
			Module.WriteResponse(Module.Template(filename, Module), "text/html", System.Net.HttpStatusCode.OK);
		}

	}

	/// <summary>
	/// Normal input form.
	/// </summary>
	public class Form : BaseForm {
		/// <summary>
		/// The fields
		/// </summary>
		private readonly JArray columns = new JArray();

		/// <summary>
		/// Empty form
		/// </summary>
		/// <param name="module">Owning module</param>
		/// <param name="readwrite">Whether the user can input to some of the fields</param>
		public Form(AppModule module, bool readwrite)
			: base(module) {
			if (!module.HasAccess(module.Info, module.Method + "save", out _))
				readwrite = false;
			ReadWrite = readwrite;
			if (!readwrite)
				Options["readonly"] = true;
			Options["columns"] = columns;
		}

		/// <summary>
		/// Readwrite form for C# type t
		/// </summary>
		public Form(AppModule module, Type t)
			: this(module, t, true) {
		}

		/// <summary>
		/// Form for C# type t
		/// </summary>
		public Form(AppModule module, Type t, bool readwrite)
			: this(module, readwrite) {
			Build(t);
		}

		/// <summary>
		/// Form for C# type t with specific fields in specific order
		/// </summary>
		public Form(AppModule module, Type t, bool readwrite, params string[] fieldNames)
			: this(module, readwrite) {
			setTableName(t);
			foreach (string name in fieldNames) {
				Add(t, name);
			}
		}

		/// <summary>
		/// Whether the user can input
		/// </summary>
		public bool ReadWrite;

		/// <summary>
<<<<<<< HEAD
=======
		/// Find or create the "multipage" options JObject
		/// </summary>
		public JObject MultiPageOptions => Options.FindOrCreatePath("multipage");

		/// <summary>
>>>>>>> 90efc608
		/// List of page titles for multi-page forms. If not set, the form will be single page.
		/// </summary>
		public string[] Pages {
			get {
				JToken p = Options.SelectToken("multipage.pages");
				return p is JArray && ((JArray)p).Count > 0 ? p.To<string[]>() : null;
			}
			set { MultiPageOptions["pages"] = value.ToJToken(); }
		}

		/// <summary>
		/// Helper function to set list of page titles for multi-page forms
		/// </summary>
		public void SetPages(params string[] pageTitles) {
			MultiPageOptions["pages"] = pageTitles.ToJToken();
		}

		/// <summary>
		/// Add a field from a C# class to the form
		/// </summary>
		public FieldAttribute Add(FieldInfo field) {
			return Add(field, ReadWrite && field.DeclaringType.IsDefined(typeof(TableAttribute), false));
		}

		/// <summary>
		/// Add a field from a C# class to the form
		/// </summary>
		public FieldAttribute Add(FieldInfo field, bool readwrite) {
			FieldAttribute f = FieldAttribute.FieldFor(Module.Database, field, readwrite);
			if (f != null)
				columns.Add(f.Options);
			return f;
		}

		/// <summary>
		/// Add a field to the form
		/// </summary>
		public void Add(FieldAttribute f) {
			columns.Add(f.Options);
		}

		bool readWriteFlagForTable(Type t, bool writeable) {
			return ReadWrite && (writeable || t.IsDefined(typeof(TableAttribute), false) || t.IsDefined(typeof(WriteableAttribute), false));
		}

		/// <summary>
		/// Add all the fields from a type
		/// </summary>
		public void Add(Type t) {
			processFields(t, false);
		}

		/// <summary>
		/// Add a field to the form by name
		/// </summary>
		public FieldAttribute Add(Type t, string name) {
			// Name may be "fieldname/heading"
			string[] parts = name.Split('/');
			FieldInfo fld = t.GetField(parts[0]);
			FieldAttribute f;
			if (fld == null) {
				PropertyInfo p = t.GetProperty(parts[0]);
				Utils.Check(p != null, "Field {0} not found in type {1}", parts[0], t.Name);
				bool readwrite = p.SetMethod != null && readWriteFlagForTable(p.DeclaringType, p.IsDefined(typeof(WriteableAttribute)));
				f = FieldAttribute.FieldFor(p, readwrite);
			} else {
				f = FieldAttribute.FieldFor(Module.Database, fld, readWriteFlagForTable(fld.DeclaringType, fld.IsDefined(typeof(WriteableAttribute))));
			}
			if (f != null) {
				if (parts.Length > 1)
					f.Heading = parts[1];
				else if (string.IsNullOrEmpty(f.Heading) && Options["table"] != null && f.FieldName.StartsWith(Options.AsString("table")))  // If name starts with table name, remove table name from heading
					f.Heading = f.FieldName.Substring(Options.AsString("table").Length);
				columns.Add(f.Options);
			}
			return f;
		}

		/// <summary>
		/// Insert a field from a C# class to the form
		/// </summary>
		public void Insert(int position, FieldAttribute f) {
			columns.Insert(position, f.Options);
		}

		/// <summary>
		/// Replace a field from a C# class to the form
		/// </summary>
		public void Replace(int position, FieldAttribute f) {
			columns[position] = f.Options;
		}

		/// <summary>
		/// Return the index of the named field in the form
		/// </summary>
		public int IndexOf(string name) {
			int i = 0;
			foreach (FieldAttribute f in Fields) {
				if (f.FieldName == name)
					return i;
				i++;
			}
			return -1;
		}

		void setTableName(Type t) {
			Type table = t;
			Options["table"] = t.Name;
			while (table != typeof(JsonObject)) {
				if (table.IsDefined(typeof(TableAttribute), false)) {
					Options["table"] = table.Name;
					Options["id"] = Module.Database.TableFor(table.Name).PrimaryKey.Name;
					break;
				}
				table = table.BaseType;
			}
		}

		/// <summary>
		/// Add all the suitable fields from a C# type to the form
		/// </summary>
		public void Build(Type t) {
			setTableName(t);
			processFields(t, false);
		}

		/// <summary>
		/// Remove the named field
		/// </summary>
		public void Remove(string name) {
			int i = 0;
			bool found = false;
			foreach (FieldAttribute f in Fields) {
				if (f.FieldName == name) {
					found = true;
					break;
				}
				i++;
			}
			if (found)
				columns.RemoveAt(i);
		}

		/// <summary>
		/// Remove the named fields
		/// </summary>
		public void Remove(params string[] names) {
			foreach (string name in names)
				Remove(name);
		}

		/// <summary>
		/// Render the form to the web page, using the appropriate template
		/// </summary>
		public override void Show() {
			Show("Form");
		}

		/// <summary>
		/// All the fields in this form
		/// </summary>
		public IEnumerable<FieldAttribute> Fields {
			get {
				return columns.Select(f => new FieldAttribute() { Options = (JObject)f });
			}
		}

		/// <summary>
		/// Find a field by name
		/// </summary>
		/// <param name="name"></param>
		/// <returns></returns>
		public FieldAttribute this[string name] {
			get {
				return Fields.FirstOrDefault(f => f.FieldName == name);
			}
		}

		/// <summary>
		/// Decide whether a field should be included - e.g. autoincrement and non-visible fields are excluded by default.
		/// </summary>
		protected virtual bool RequireField(FieldAttribute field) {
			return !field.Field.AutoIncrement && field.Visible;
		}

		/// <summary>
		/// Whether the user can delete record.
		/// </summary>
		public bool CanDelete {
			get { return Options.AsBool("canDelete"); }
			set {
				if (!Module.HasAccess(Module.Info, Module.Method + "delete", out _))
					value = false;
				Options["canDelete"] = value;
			}
		}

		/// <summary>
		/// Process all the fields from a type (do any base classes first)
		/// </summary>
		/// <param name="tbl">Type being analysed</param>
		/// <param name="inTable">True if this is a base class of a Table or Writeable object</param>
		void processFields(Type tbl, bool inTable) {
			inTable |= tbl.IsDefined(typeof(TableAttribute), false) || tbl.IsDefined(typeof(WriteableAttribute), false);
			if (tbl.BaseType != typeof(JsonObject)) // Process base types first
				processFields(tbl.BaseType, inTable);
			bool readwrite = ReadWrite && inTable;
			foreach (FieldInfo field in tbl.GetFieldsInOrder(BindingFlags.Instance | BindingFlags.Public | BindingFlags.DeclaredOnly)) {
				FieldAttribute f = FieldAttribute.FieldFor(Module.Database, field, readwrite || (ReadWrite && field.IsDefined(typeof(WriteableAttribute))));
				if (f != null && RequireField(f))
					columns.Add(f.Options);
			}
		}

		/// <summary>
		/// Check a condition is true on a field. Throw a FormException with the field page number if not.
		/// </summary>
		public void Check(string fieldName, bool condition, string error) {
			if (!condition) {
				FieldAttribute f = this[fieldName];
				throw new FormException(error, f == null ? 0 : f.Page);
			}
		}
	}

	/// <summary>
	/// Exception thrown by Form.Check assertion function
	/// </summary>
	public class FormException : CheckException {
		/// <summary>
		/// Field page number (0 for none)
		/// </summary>
		public int Page { get; private set; }

		/// <summary>
		/// Constructor
		/// </summary>
		public FormException(string message, int page = 0)
			: base(null, message) {
			Page = page;
		}

	}


	/// <summary>
	/// DataTable (jquery) form - always readonly.
	/// </summary>
	public class DataTableForm : Form {

		/// <summary>
		/// Constructor
		/// </summary>
		/// <param name="module">Creating module</param>
		/// <param name="t">Type to display in the form</param>
		public DataTableForm(AppModule module, Type t)
			: base(module, t, false) {
		}


		/// <summary>
		/// DataTable for C# type t with specific fields in specific order
		/// </summary>
		public DataTableForm(AppModule module, Type t, bool readwrite, params string[] fieldNames)
			: base(module, t, readwrite, fieldNames) {
		}

		/// <summary>
		/// Url to call when the user selects a record.
		/// </summary>
		public string Select {
			get { return Options.AsString("select"); }
			set {
				if (Module.HasAccess(value))
					Options["select"] = value;
			}
		}

		/// <summary>
		/// Render the form to a web page using the appropriate template
		/// </summary>
		public override void Show() {
			base.Show("DataTable");
		}

		/// <summary>
		/// Non-visible fields are included (so you can search on them)
		/// </summary>
		protected override bool RequireField(FieldAttribute field) {
			return !field.Field.AutoIncrement;
		}

	}

	/// <summary>
	/// List form
	/// </summary>
	public class ListForm : Form {

		/// <summary>
		/// Constructor
		/// </summary>
		/// <param name="module">Creating module</param>
		/// <param name="t">Type to display in the list</param>
		public ListForm(AppModule module, Type t)
			: base(module, t, true) {
		}

		/// <summary>
		/// Constructor
		/// </summary>
		/// <param name="module">Creating module</param>
		/// <param name="t">Type to display in the list</param>
		/// <param name="readWrite">Whether the user can update the data</param>
		public ListForm(AppModule module, Type t, bool readWrite)
			: base(module, t, readWrite) {
		}

		/// <summary>
		/// Constructor for C# type t with specific fields in specific order
		/// </summary>
		public ListForm(AppModule module, Type t, bool readwrite, params string[] fieldNames)
			: base(module, t, readwrite, fieldNames) {
		}

		/// <summary>
		/// Url to call when the user selects a record.
		/// </summary>
		public string Select {
			get { return Options.AsString("select"); }
			set {
				if (Module.HasAccess(value))
					Options["select"] = value;
			}
		}

		/// <summary>
		/// Page to display this form on, if multi-page
		/// </summary>
		public int Page {
			get { return Options.AsInt("page"); }
			set { Options["page"] = value; }
		}

		/// <summary>
		/// Render the form to a web page using the appropriate template
		/// </summary>
		public override void Show() {
			base.Show("ListForm");
		}

	}

	/// <summary>
	/// Header detailt form
	/// </summary>
	public class HeaderDetailForm : BaseForm {

		/// <summary>
		/// Constructor
		/// </summary>
		/// <param name="module">Owning module</param>
		/// <param name="header">C# type in the header</param>
		/// <param name="detail">C# type in the detail</param>
		public HeaderDetailForm(AppModule module, Type header, Type detail)
		: base(module) {
			Header = new Form(module, header);
			Detail = new ListForm(module, detail);
			Options["header"] = Header.Options;
			Options["detail"] = Detail.Options;
		}

		/// <summary>
		/// Constructor
		/// </summary>
		/// <param name="module">Owning module</param>
		/// <param name="header">Header form</param>
		/// <param name="detail">Detail form</param>
		public HeaderDetailForm(AppModule module, Form header, ListForm detail)
		: base(module) {
			Header = header;
			Detail = detail;
			Options["header"] = Header.Options;
			Options["detail"] = Detail.Options;
		}

		/// <summary>
		/// The header Form
		/// </summary>
		public Form Header;

		/// <summary>
		/// The Detail ListForm
		/// </summary>
		public ListForm Detail;

		/// <summary>
		/// Render the form to a web page using the appropriate template
		/// </summary>
		public override void Show() {
			Show("HeaderDetailForm");
		}

		/// <summary>
		/// Whether the user can delete record.
		/// </summary>
		public bool CanDelete {
			get { return Header.CanDelete; }
			set { Header.CanDelete = value; }
		}


	}

	/// <summary>
	/// Header + multi detail form
	/// </summary>
	public class MultiDetailForm : BaseForm {

		/// <summary>
		/// Constructor
		/// </summary>
		/// <param name="module">Owning module</param>
		/// <param name="header">C# type in the header</param>
		/// <param name="details">C# type in the detail</param>
		public MultiDetailForm(AppModule module, Type header, params Type[] details)
		: base(module) {
			Header = new Form(module, header);
			Details = details.Select(d => new ListForm(module, d)).ToArray();
			Options["header"] = Header.Options;
			Options["detail"] = new JArray(Details.Select(d => d.Options));
		}

		/// <summary>
		/// Constructor
		/// </summary>
		/// <param name="module">Owning module</param>
		/// <param name="header">Header form</param>
		/// <param name="details">Detail form</param>
		public MultiDetailForm(AppModule module, Form header, params ListForm[] details)
		: base(module) {
			Header = header;
			Details = details;
			Options["header"] = Header.Options;
			Options["detail"] = new JArray(Details.Select(d => d.Options));
		}

		/// <summary>
		/// The header Form
		/// </summary>
		public Form Header;

		/// <summary>
		/// The Detail ListForm
		/// </summary>
		public ListForm[] Details;

		/// <summary>
		/// Render the form to a web page using the appropriate template
		/// </summary>
		public override void Show() {
			Show("MultiDetailForm");
		}

		/// <summary>
		/// Whether the user can delete record.
		/// </summary>
		public bool CanDelete {
			get { return Header.CanDelete; }
			set { Header.CanDelete = value; }
		}

	}

	/// <summary>
	/// Old-style FORM/SUBMIT form
	/// </summary>
	public class DumbForm : Form {

		/// <summary>
		/// Empty form
		/// </summary>
		/// <param name="module">Owning module</param>
		/// <param name="readwrite">Whether the user can input to some of the fields</param>
		public DumbForm(AppModule module, bool readwrite) : base(module, readwrite) {
		}

		/// <summary>
		/// Readwrite form for C# type t
		/// </summary>
		public DumbForm(AppModule module, Type t)
			: base(module, t) {
		}

		/// <summary>
		/// Form for C# type t
		/// </summary>
		public DumbForm(AppModule module, Type t, bool readwrite)
			: base(module, t, readwrite) {
		}

		/// <summary>
		/// Form for C# type t with specific fields in specific order
		/// </summary>
		public DumbForm(AppModule module, Type t, bool readwrite, params string[] fieldNames)
			: base(module, t, readwrite, fieldNames) {
		}

		/// <summary>
		/// Build the form html from a template. By default it uses /modulename/methodname.tmpl, but, if that doesn't
		/// exist, it uses the default template for the form (/dumbform.tmpl).
		/// </summary>
		public override void Show() {
			Show("DumbForm");
		}

	}

	/// <summary>
	/// Class to check form fields
	/// </summary>
	public class FormChecker {
		Type Type;
		int Page;
		Dictionary<string, int> Pages;
		/// <summary>
		/// Constructor
		/// </summary>
		/// <param name="type">Table JsonObject being checked</param>
		/// <param name="page">Page number to use if he whole form is one 1 page (so we don't need to check the fields)</param>
		public FormChecker(Type type, int page = -1) {
			Type = type;
			Page = page;
			if (page < 0)
				Pages = new Dictionary<string, int>();
		}


		void check<T>(T value, Func<T, bool> validate, Func<string> error, string expression) {
			if (!validate(value)) {
				int p = Page;
				if (p < 0) {
					p = 0;
					if (!string.IsNullOrEmpty(expression)) {
						string member = expression.Split('.').Last();
						if (!Pages.TryGetValue(member, out p)) {
							// Retrieve page from type and add to dictionary
							FieldAttribute f = null;
							FieldInfo fld = Type.GetField(member);
							if (fld == null) {
								PropertyInfo prop = Type.GetProperty(member);
								if (prop != null)
									f = prop.GetCustomAttribute<FieldAttribute>();
							} else {
								f = fld.GetCustomAttribute<FieldAttribute>();
							}
							if (f != null)
								p = f.Page;
							Pages[member] = p;
						}
					}
				}
				throw new FormException(error(), p);
			}
		}

		/// <summary>
		/// Check a condition is true on a field. Throw a FormException with the field page number if not.
		/// </summary>
		/// <param name="value">The member item to check</param>
		/// <param name="validate">A validation fnction to call, passing the value</param>
		/// <param name="error">A method to call which returns the error message</param>
		/// <param name="expression">Filled in automatically by the compiler</param>
		public void Check<T>(T value, Func<T, bool> validate, Func<string> error, [CallerArgumentExpression(nameof(value))] string expression = null) {
			check(value, validate, error, expression);
		}

		/// <summary>
		/// Check a condition is true on a field. Throw a FormException with the field page number if not.
		/// </summary>
		/// <param name="value">The member item to check</param>
		/// <param name="validate">A validation fnction to call, passing the value</param>
		/// <param name="error">The error message string</param>
		/// <param name="expression">Filled in automatically by the compiler</param>
		public void Check<T>(T value, Func<T, bool> validate, string error, [CallerArgumentExpression(nameof(value))] string expression = null) {
			check(value, validate, () => error, expression);
		}

		/// <summary>
		/// Check a condition is true on a field. Throw a FormException with the field page number if not.
		/// </summary>
		/// <param name="value">The member item to check</param>
		/// <param name="condition">Whether the item is valis</param>
		/// <param name="error">The error message string</param>
		/// <param name="expression">Filled in automatically by the compiler</param>
		public void Check<T>(T value, bool condition, string error, [CallerArgumentExpression(nameof(value))] string expression = null) {
			check(value, v => condition, () => error, expression);
		}
	}
}

namespace System.Runtime.CompilerServices {
	[AttributeUsage(AttributeTargets.Parameter, AllowMultiple = false, Inherited = false)]
	internal sealed class CallerArgumentExpressionAttribute : Attribute {
		public CallerArgumentExpressionAttribute(string parameterName) {
			ParameterName = parameterName;
		}

		public string ParameterName { get; }
	}
}
<|MERGE_RESOLUTION|>--- conflicted
+++ resolved
@@ -465,14 +465,11 @@
 		public bool ReadWrite;
 
 		/// <summary>
-<<<<<<< HEAD
-=======
 		/// Find or create the "multipage" options JObject
 		/// </summary>
 		public JObject MultiPageOptions => Options.FindOrCreatePath("multipage");
 
 		/// <summary>
->>>>>>> 90efc608
 		/// List of page titles for multi-page forms. If not set, the form will be single page.
 		/// </summary>
 		public string[] Pages {
